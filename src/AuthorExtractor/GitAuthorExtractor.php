<?php

/**
 * This file is part of phpcq/author-validation.
 *
 * (c) 2014-2018 Christian Schiffler, Tristan Lins
 *
 * For the full copyright and license information, please view the LICENSE
 * file that was distributed with this source code.
 *
 * This project is provided in good faith and hope to be usable by anyone.
 *
 * @package    phpcq/author-validation
 * @author     Christian Schiffler <c.schiffler@cyberspectrum.de>
 * @author     Tristan Lins <tristan@lins.io>
<<<<<<< HEAD
 * @author     David Molineus <david.molineus@netzmacht.de>
 * @copyright  2014-2016 Christian Schiffler <c.schiffler@cyberspectrum.de>, Tristan Lins <tristan@lins.io>
=======
 * @author     Sven Baumann <baumann.sv@gmail.com>
 * @copyright  2014-2018 Christian Schiffler <c.schiffler@cyberspectrum.de>, Tristan Lins <tristan@lins.io>
>>>>>>> 52fbcf01
 * @license    https://github.com/phpcq/author-validation/blob/master/LICENSE MIT
 * @link       https://github.com/phpcq/author-validation
 * @filesource
 */

namespace PhpCodeQuality\AuthorValidation\AuthorExtractor;

use Bit3\GitPhp\GitRepository;
use Symfony\Component\Finder\Finder;

/**
 * Extract the author information from a git repository.
 */
class GitAuthorExtractor extends AbstractGitAuthorExtractor
{
    /**
     * Optional attached finder for processing multiple files.
     *
     * @var Finder
     */
    protected $finder;

    /**
     * Convert the git binary output to a valid author list.
     *
     * @param string $authors The author list to convert.
     *
     * @return array
     */
    private function convertAuthorList($authors)
    {
        if (!$authors) {
            return array();
        }

        preg_match_all('/##(.*?)##/', $authors, $match);

        return $match[1];
    }

    /**
     * Check if the current file path is a file and if so, if it has staged modifications.
     *
     * @param string        $path A path obtained via a prior call to AuthorExtractor::getFilePaths().
     *
     * @param GitRepository $git  The repository to extract all files from.
     *
     * @return bool
     */
    private function isDirtyFile($path, $git)
    {
        if (!is_file($path)) {
            return false;
        }

        $status  = $git->status()->short()->getIndexStatus();
        $relPath = substr($path, (strlen($git->getRepositoryPath()) + 1));

        if (isset($status[$relPath]) && $status[$relPath]) {
            return true;
        }

        return false;
    }

    /**
     * Retrieve the author list from the given path via calling git.
     *
     * @param string        $path The path to check.
     *
     * @param GitRepository $git  The repository to extract all files from.
     *
     * @return string
     */
    private function getAuthorListFrom($path, $git)
    {
        return
            // git log --format="##%aN <%ae>##" --follow -- $path
            $git->log()->format('##%aN <%ae>##')->follow()->execute($path) . PHP_EOL .
            // git log --format="##%aN <%ae>##" --follow --reverse -- $path
            $git->log()->format('##%aN <%ae>##')->follow()->reverse()->execute($path);
    }

    /**
     * Perform the extraction of authors.
     *
     * @param string $path A path obtained via a prior call to AuthorExtractor::getFilePaths().
     *
     * @return string[]|null
     */
    protected function doExtract($path)
    {
        $git = $this->getGitRepositoryFor($path);

        $authors = $this->convertAuthorList($this->getAuthorListFrom($path, $git));

        // Check if the file path is a file, if so, we need to check if it is "dirty" and someone is currently working
        // on it.
        if ($this->isDirtyFile($path, $git)) {
            $authors[] = $this->getCurrentUserInfo($git);
        }

        return $authors;
    }
}<|MERGE_RESOLUTION|>--- conflicted
+++ resolved
@@ -13,13 +13,9 @@
  * @package    phpcq/author-validation
  * @author     Christian Schiffler <c.schiffler@cyberspectrum.de>
  * @author     Tristan Lins <tristan@lins.io>
-<<<<<<< HEAD
  * @author     David Molineus <david.molineus@netzmacht.de>
- * @copyright  2014-2016 Christian Schiffler <c.schiffler@cyberspectrum.de>, Tristan Lins <tristan@lins.io>
-=======
  * @author     Sven Baumann <baumann.sv@gmail.com>
  * @copyright  2014-2018 Christian Schiffler <c.schiffler@cyberspectrum.de>, Tristan Lins <tristan@lins.io>
->>>>>>> 52fbcf01
  * @license    https://github.com/phpcq/author-validation/blob/master/LICENSE MIT
  * @link       https://github.com/phpcq/author-validation
  * @filesource
