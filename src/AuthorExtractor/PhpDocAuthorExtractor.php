--- conflicted
+++ resolved
@@ -85,11 +85,7 @@
         $docBlock = substr($content, 0, ($closing + 2));
 
         if ($authors) {
-<<<<<<< HEAD
-            return $this->setAuthors($docBlock, $authors);
-=======
             return $this->setAuthors($docBlock, $this->calculateUpdatedAuthors($path, $authors));
->>>>>>> b2dd4fdf
         }
 
         return $docBlock;
