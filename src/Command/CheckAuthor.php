--- conflicted
+++ resolved
@@ -170,15 +170,11 @@
     {
         $error = $output instanceof ConsoleOutputInterface ? $output->getErrorOutput() : $output;
 
-<<<<<<< HEAD
-        if (empty($extractors) && !$input->getOption('php-files')) {
-=======
         if (!($input->getOption('php-files')
             || $input->getOption('composer')
             || $input->getOption('bower')
             || $input->getOption('packages'))
         ) {
->>>>>>> b2dd4fdf
             $error->writeln('<error>You must select at least one validation to run!</error>');
             $error->writeln('check-author.php [--php-files] [--composer] [--bower] [--packages]');
 
@@ -191,21 +187,6 @@
             $configFile = $defaultConfig;
         }
 
-<<<<<<< HEAD
-        $comparator = new AuthorListComparator($error);
-        $comparator->shallGeneratePatches($diff);
-
-        if (!empty($extractors)) {
-            $gitExtractor = new GitAuthorExtractor($dir, $error);
-            $gitExtractor->setIgnoredAuthors($ignores);
-            $failed = $this->handleExtractors($extractors, $gitExtractor, $comparator);
-        }
-
-        // Finally check the php files.
-
-        $failed = ($input->getOption('php-files') && !$this->validatePhpAuthors($dir, $ignores, $error, $comparator))
-                  || $failed;
-=======
         $config = new Config($configFile);
         $config
             ->ignoreAuthors($input->getOption('ignore'))
@@ -226,7 +207,6 @@
         $comparator->shallGeneratePatches($diff);
 
         $failed = $this->handleExtractors($extractors, $gitExtractor, $comparator);
->>>>>>> b2dd4fdf
 
         if ($failed && $diff) {
             $output->writeln($comparator->getPatchSet());
