{
    "name": "phpcq/author-validation",
    "description": "Check if all authors of a particular file are mentioned in the copyright header.",
    "license": "MIT",
    "authors": [
        {
            "name":"Christian Schiffler",
            "email":"c.schiffler@cyberspectrum.de",
            "homepage":"http://www.cyberspectrum.de",
            "role":"Developer"
        },
        {
            "name":"Tristan Lins",
            "email":"tristan@lins.io",
            "homepage":"https://tristan.lins.io",
            "role":"Developer"
        }
    ],
    "support":{
        "issues":"https://github.com/phpcq/author-validation/issues",
        "source":"https://github.com/phpcq/author-validation",
        "irc": "irc://irc.freenode.org/phpcq"
    },
    "autoload": {
        "psr-4": {
            "PhpCodeQuality\\AuthorValidation\\" : "src"
        }
    },
    "autoload-dev": {
        "psr-4": {
            "PhpCodeQuality\\AuthorValidation\\Test\\" : "tests"
        }
    },
    "require": {
<<<<<<< HEAD
        "php": ">=5.3.4",
        "bit3/git-php": "~1.1",
=======
        "php": "^5.4 | ^7.0",
        "bit3/git-php": "~1.0",
>>>>>>> 98288a1f
        "symfony/console": "~2.3 | ~3.0",
        "symfony/finder": "~2.3 | ~3.0",
        "phpspec/php-diff": "~1.0"
    },
    "require-dev": {
        "phpcq/all-tasks": "~1.2"
    },
    "extra": {
        "branch-alias": {
            "dev-master": "1.1.x-dev",
            "dev-develop": "1.2.x-dev"
        }
    },
    "bin": ["bin/check-author.php"],
    "prefer-stable": true,
    "minimum-stability": "dev"
}<|MERGE_RESOLUTION|>--- conflicted
+++ resolved
@@ -32,13 +32,8 @@
         }
     },
     "require": {
-<<<<<<< HEAD
-        "php": ">=5.3.4",
-        "bit3/git-php": "~1.1",
-=======
         "php": "^5.4 | ^7.0",
         "bit3/git-php": "~1.0",
->>>>>>> 98288a1f
         "symfony/console": "~2.3 | ~3.0",
         "symfony/finder": "~2.3 | ~3.0",
         "phpspec/php-diff": "~1.0"
