{
    "name": "phpcq/author-validation",
    "description": "Check if all authors of a particular file are mentioned in the copyright header.",
    "license": "MIT",
    "authors": [
        {
            "name":"Christian Schiffler",
            "email":"c.schiffler@cyberspectrum.de",
            "homepage":"http://www.cyberspectrum.de",
            "role":"Developer"
        },
        {
            "name":"Tristan Lins",
            "email":"tristan@lins.io",
            "homepage":"https://tristan.lins.io",
            "role":"Developer"
        }
    ],
    "support":{
        "issues":"https://github.com/phpcq/author-validation/issues",
        "source":"https://github.com/phpcq/author-validation",
        "irc": "irc://irc.freenode.org/phpcq"
    },
    "autoload": {
        "psr-4": {
            "PhpCodeQuality\\AuthorValidation\\" : "src"
        }
    },
    "autoload-dev": {
        "psr-4": {
            "PhpCodeQuality\\AuthorValidation\\Test\\" : "tests"
        }
    },
    "require": {
        "php": ">=5.3.4",
<<<<<<< HEAD
        "bit3/git-php": "~1.1",
        "symfony/console": "~2.3",
        "symfony/finder": "~2.3",
=======
        "bit3/git-php": "~1.0",
        "symfony/console": "~2.3 | ~3.0",
        "symfony/finder": "~2.3 | ~3.0",
>>>>>>> b924aa2f
        "phpspec/php-diff": "~1.0"
    },
    "require-dev": {
        "phpcq/all-tasks": "~1.1",
        "phpcq/coding-standard": "~2.0"
    },
    "extra": {
        "branch-alias": {
            "dev-master": "1.1.x-dev",
            "dev-develop": "1.2.x-dev"
        }
    },
    "bin": ["bin/check-author.php"],
    "prefer-stable": true,
    "minimum-stability": "dev"
}<|MERGE_RESOLUTION|>--- conflicted
+++ resolved
@@ -33,15 +33,9 @@
     },
     "require": {
         "php": ">=5.3.4",
-<<<<<<< HEAD
         "bit3/git-php": "~1.1",
-        "symfony/console": "~2.3",
-        "symfony/finder": "~2.3",
-=======
-        "bit3/git-php": "~1.0",
         "symfony/console": "~2.3 | ~3.0",
         "symfony/finder": "~2.3 | ~3.0",
->>>>>>> b924aa2f
         "phpspec/php-diff": "~1.0"
     },
     "require-dev": {
